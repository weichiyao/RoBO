'''
Created on Jun 12, 2015

@author: Aaron Klein
Edits: Numair Mansur (numair.mansur@gmail.com)
'''


import numpy as np


<<<<<<< HEAD
def plot_model(model, X_lower, X_upper, ax, resolution=0.1,mean_color='b',uncertainity_color='blue',label="Model",std_scale=3,plot_mean=True):
=======
def plot_model(model, X_lower, X_upper, ax, resolution=0.1, maximizer=None, mean_color='b', uncertainity_color='blue', label="Model", std_scale=3, plot_mean=True):
>>>>>>> a090a351
    ''' Plots the model on the ax object passed to it

    Args:
        model (object): Model of the objective funciton
        X_lower (np.array): Upper bound of the input space
        X_upper (np.array): Lower bound of the input space
        ax (object): subplot for the model and the objective funciton
        resolution (float): resolution for the subplot
        mean_color (string): Color of the prosterior mean
        uncertainity_color (string): Color of the model
        label (string): Label string
        std_scale (int): Standard Deviation Scale
        plot_mean (bool): Bool flag, Plot the mean curve if value is True 

    Returns:
        ax (object) : subplot for the model and the objective funciton

    '''

<<<<<<< HEAD

=======
>>>>>>> a090a351
    X = np.arange(X_lower[0], X_upper[0], resolution)

    mean = np.zeros([X.shape[0]])
    var = np.zeros([X.shape[0]])
    for i in xrange(X.shape[0]):
        mean[i], var[i] = model.predict(X[i, np.newaxis, np.newaxis])

    if plot_mean == True:
        ax.plot(X, mean, mean_color, label=label)
<<<<<<< HEAD
    ax.fill_between(X, mean + std_scale * np.sqrt(var), mean - std_scale * np.sqrt(var), facecolor=uncertainity_color, alpha=0.2)
    ax.legend(prop={'size':6})
    return ax


def plot_objective_function(objective_function, X_lower, X_upper, X, Y, ax, resolution=0.1,color='black',label='ObjectiveFunction',maximizer_flag=True):
=======
    if maximizer is not None:
        ax.axvline(maximizer, color='red')
    ax.fill_between(X, mean + std_scale * np.sqrt(var), mean - std_scale * np.sqrt(var), facecolor=uncertainity_color, alpha=0.2)
    ax.legend()
    return ax


def plot_objective_function(objective_function, X_lower, X_upper, ax, X=None, Y=None, resolution=0.1, color='black', label='ObjectiveFunction'):
>>>>>>> a090a351
    ''' Plots the objective_function on the ax object passed to it

    Args:
        objective_function ():
        X_lower ():
        X_upper ():
        X ():
        Y ():
        ax ():
        resolution ():
        color ():
        label ():
        maximizer_flag ():
    Returns:
        ax ():

    '''
    grid = np.arange(X_lower[0], X_upper[0], resolution)

    grid_values = np.zeros([grid.shape[0]])
    for i in xrange(grid.shape[0]):
        grid_values[i] = objective_function(grid[i])

<<<<<<< HEAD
    ax.plot(grid, grid_values, color, label=label,linestyle="--")
    if maximizer_flag ==True:
        ax.plot(X[0], Y[0], "bo")
        ax.plot(X[1],Y[1], "rv")
    ax.legend(prop={'size':6})
    return ax


def plot_acquisition_function(acquisition_function, X_lower, X_upper,X, ax, resolution=0.1,label="AcquisitionFunction", maximizer_flag = True):
=======
    ax.plot(grid, grid_values, color, label=label, linestyle="--")
    if X is not None and Y is not None:
        ax.plot(X, Y, "bo")
    ax.legend()
    return ax


def plot_acquisition_function(acquisition_function, X_lower, X_upper, ax, resolution=0.1, label="AcquisitionFunction", maximizer=None):
>>>>>>> a090a351
    ''' Plots the acquisition_function on the ax object passed to it

    Args:
        acquisition_function ():
        X_lower ():
        X_upper ():
        X ():
        ax ():
        resolution ():
        label ():
        maximizer_flag ():
    Returns:
        ax ():

    '''
    grid = np.arange(X_lower[0], X_upper[0], resolution)

    grid_values = np.zeros([grid.shape[0]])
    for i in xrange(grid.shape[0]):
        grid_values[i] = acquisition_function(grid[i, np.newaxis])

    ax.plot(grid, grid_values, "g", label=label)
<<<<<<< HEAD
    if maximizer_flag == True:
        ax.plot(X[1],np.amax(grid_values), "rv")
    ax.set_title('Acquisition Function')
=======
    if maximizer is not None:
        ax.axvline(maximizer, color='red')
    ax.legend()
>>>>>>> a090a351
    return ax<|MERGE_RESOLUTION|>--- conflicted
+++ resolved
@@ -9,11 +9,7 @@
 import numpy as np
 
 
-<<<<<<< HEAD
-def plot_model(model, X_lower, X_upper, ax, resolution=0.1,mean_color='b',uncertainity_color='blue',label="Model",std_scale=3,plot_mean=True):
-=======
 def plot_model(model, X_lower, X_upper, ax, resolution=0.1, maximizer=None, mean_color='b', uncertainity_color='blue', label="Model", std_scale=3, plot_mean=True):
->>>>>>> a090a351
     ''' Plots the model on the ax object passed to it
 
     Args:
@@ -33,10 +29,6 @@
 
     '''
 
-<<<<<<< HEAD
-
-=======
->>>>>>> a090a351
     X = np.arange(X_lower[0], X_upper[0], resolution)
 
     mean = np.zeros([X.shape[0]])
@@ -46,14 +38,6 @@
 
     if plot_mean == True:
         ax.plot(X, mean, mean_color, label=label)
-<<<<<<< HEAD
-    ax.fill_between(X, mean + std_scale * np.sqrt(var), mean - std_scale * np.sqrt(var), facecolor=uncertainity_color, alpha=0.2)
-    ax.legend(prop={'size':6})
-    return ax
-
-
-def plot_objective_function(objective_function, X_lower, X_upper, X, Y, ax, resolution=0.1,color='black',label='ObjectiveFunction',maximizer_flag=True):
-=======
     if maximizer is not None:
         ax.axvline(maximizer, color='red')
     ax.fill_between(X, mean + std_scale * np.sqrt(var), mean - std_scale * np.sqrt(var), facecolor=uncertainity_color, alpha=0.2)
@@ -62,7 +46,6 @@
 
 
 def plot_objective_function(objective_function, X_lower, X_upper, ax, X=None, Y=None, resolution=0.1, color='black', label='ObjectiveFunction'):
->>>>>>> a090a351
     ''' Plots the objective_function on the ax object passed to it
 
     Args:
@@ -86,17 +69,6 @@
     for i in xrange(grid.shape[0]):
         grid_values[i] = objective_function(grid[i])
 
-<<<<<<< HEAD
-    ax.plot(grid, grid_values, color, label=label,linestyle="--")
-    if maximizer_flag ==True:
-        ax.plot(X[0], Y[0], "bo")
-        ax.plot(X[1],Y[1], "rv")
-    ax.legend(prop={'size':6})
-    return ax
-
-
-def plot_acquisition_function(acquisition_function, X_lower, X_upper,X, ax, resolution=0.1,label="AcquisitionFunction", maximizer_flag = True):
-=======
     ax.plot(grid, grid_values, color, label=label, linestyle="--")
     if X is not None and Y is not None:
         ax.plot(X, Y, "bo")
@@ -105,7 +77,6 @@
 
 
 def plot_acquisition_function(acquisition_function, X_lower, X_upper, ax, resolution=0.1, label="AcquisitionFunction", maximizer=None):
->>>>>>> a090a351
     ''' Plots the acquisition_function on the ax object passed to it
 
     Args:
@@ -128,13 +99,7 @@
         grid_values[i] = acquisition_function(grid[i, np.newaxis])
 
     ax.plot(grid, grid_values, "g", label=label)
-<<<<<<< HEAD
-    if maximizer_flag == True:
-        ax.plot(X[1],np.amax(grid_values), "rv")
-    ax.set_title('Acquisition Function')
-=======
     if maximizer is not None:
         ax.axvline(maximizer, color='red')
     ax.legend()
->>>>>>> a090a351
     return ax
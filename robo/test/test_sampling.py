--- conflicted
+++ resolved
@@ -90,11 +90,8 @@
 
         self.X = np.array([[6.8165, 15.1224]])
         self.Y = np.array([[213.3935]])
-<<<<<<< HEAD
+
         self.kernel = GPy.kern.RBF(input_dim = self.D, variance = 13.3440, lengthscale = 4.4958)
-=======
-        self.kernel = GPy.kern.rbf(input_dim = self.D, variance = 13.3440, lengthscale = 4.4958)
->>>>>>> 3ee8e1b3
         self.model = GPyModel(self.kernel, optimize = False)
         self.model.train(self.X, self.Y)
 

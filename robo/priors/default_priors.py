--- conflicted
+++ resolved
@@ -38,11 +38,7 @@
         # We don't actually have an analytical form for this
         # But we have a bound between 2 and 4, so I just use 3.....
         # (or am I wrong and for the univariate case we have it analytically?)
-<<<<<<< HEAD
-        return np.log(np.log(1 + 3.0 * (self.scale/np.exp(theta)**2) ) )
-=======
         return np.log(np.log(1 + 3.0 * (self.scale / np.exp(theta)) ** 2))
->>>>>>> a946ca15
 
     def sample_from_prior(self, n_samples):
 

"""
this module contains different model classes that can be used by the Bayesian
Optimization

thios model interface is taken from  the `bitbucket wiki <http://https://bitbucket.org/aadfreiburg/robo/wiki/Home>`_

.. class:: Model
    

    .. method:: Train (X,Z,Y)
     
       :params Z:  are the instance features
    
    .. method:: marginalize features
    
    .. method:: conditionalize features
    
    .. method:: predict (X,Z)
     
       :returns mean, variance:
       
    .. method:: update(X,Z,Y)
    
    .. method:: downdate()
    
    .. method:: load() 
    
    .. method:: save()
    
    other wishes:
    
        * Training should support approximations
        * Training should support an interface for optimizing the hyperparameters of the model
        * interface to compute the information gain
        * interface to draw sample from the model
        * validate()

"""

import sys
import StringIO
import numpy as np
import GPy as GPy

class GPyModel(object):
    """
    GPyModel is just a wrapper around the GPy Lib
    """
    def __init__(self, kernel, noise_variance = None, optimize=True, *args, **kwargs):
        self.kernel = kernel
        self.noise_variance = noise_variance
        self.optimize = optimize
        
    def train(self, X, Y,  Z=None):
        self.X = X
        self.Y = Y
        if X.size == 0 or Y.size == 0:
            return
        self.Z = Z
<<<<<<< HEAD
        self.m = GPy.models.GPRegression(self.X, self.Y, self.kernel)#, likelihood=likelihood)
        #stdout = sys.stdout
        #sys.stdout = StringIO.StringIO()
        # self.m.constrain_fixed('.*noise', self.noise_variance)
        # self.m.optimize()
        index_min = np.argmin(self.Y)
        self.X_star = self.X[index_min]
        self.Y_star = self.Y[index_min]
        self.K = self.m.K
        self.cK = np.linalg.cholesky(self.m.K)
        #sys.stdout = stdout
=======
        self.m = GPy.models.GPRegression(self.X, self.Y, self.kernel)
        #old gpy 
        if self.noise_variance is not None:
            try:
                self.m.constrain_fixed('.*noise', self.noise_variance)
            #gpy version >=0.6
            except:
                self.m['.*Gaussian_noise.variance'] = self.noise_variance
                self.m['.*Gaussian_noise.variance'].unconstrain()
                self.m['.*Gaussian_noise.variance'].fix()
        if self.optimize:
            self.m.optimize_restarts(num_restarts = 10, robust=True)
        
        print self.m
        index_min = np.argmin(self.Y)
        self.X_star = self.X[index_min]
        self.Y_star = self.Y[index_min]
>>>>>>> 5e14bfc4
    def update(self, X, Y, Z=None):
        X = np.append(self.X, X, axis=0)
        Y = np.append(self.Y, Y, axis=0)
        if self.Z != None:
            Z = np.append(self.Z, [Z], axis=0)
        self.train(X, Y, Z)
        
    
    def predict(self, X, Z=None, full_cov=False):
        #old gpy version 
        try:
            mean, var, _025pm, _975pm = self.m.predict(X, full_cov=full_cov)
            if not full_cov:
                return mean[:,0], var[:,0]
            else:
                return mean[:,0], var
        #gpy version >=0.6
        except (ValueError, AssertionError):
            mean, var = self.m.predict(X, full_cov=full_cov)
            if not full_cov:
                return mean[:,0], var[:,0]
            else:
                return mean[:,0], var
    def load(self, filename):
        pass
    
    def save(self, filename):
        pass
    
    def visualize(self):
        pass
    
    def getCurrentBest(self):
        return self.Y_star
        <|MERGE_RESOLUTION|>--- conflicted
+++ resolved
@@ -57,19 +57,6 @@
         if X.size == 0 or Y.size == 0:
             return
         self.Z = Z
-<<<<<<< HEAD
-        self.m = GPy.models.GPRegression(self.X, self.Y, self.kernel)#, likelihood=likelihood)
-        #stdout = sys.stdout
-        #sys.stdout = StringIO.StringIO()
-        # self.m.constrain_fixed('.*noise', self.noise_variance)
-        # self.m.optimize()
-        index_min = np.argmin(self.Y)
-        self.X_star = self.X[index_min]
-        self.Y_star = self.Y[index_min]
-        self.K = self.m.K
-        self.cK = np.linalg.cholesky(self.m.K)
-        #sys.stdout = stdout
-=======
         self.m = GPy.models.GPRegression(self.X, self.Y, self.kernel)
         #old gpy 
         if self.noise_variance is not None:
@@ -87,7 +74,9 @@
         index_min = np.argmin(self.Y)
         self.X_star = self.X[index_min]
         self.Y_star = self.Y[index_min]
->>>>>>> 5e14bfc4
+        self.K = self.m.K
+        self.cK = np.linalg.cholesky(self.m.K)
+
     def update(self, X, Y, Z=None):
         X = np.append(self.X, X, axis=0)
         Y = np.append(self.Y, Y, axis=0)

import unittest
import numpy as np

from robo.fmin import mtbo

def objective(x, t):
    if t == 1:
        c = 1000
        y = (x - 0.5) ** 2
    else:
        c = 1
        y = (x - 0.5) ** 2 + 1
    return y[0], c


class TestFminInterface(unittest.TestCase):

    def setUp(self):
        self.lower = np.zeros([2])
        self.upper = np.ones([2]) * 3

    def test_bayesian_optimization(self):
        res = mtbo(objective_function=objective,
                   lower=self.lower,
                   upper=self.upper,
                   n_tasks=2,
                   n_init=2,
                   num_iterations=3)

        assert len(res["x_opt"]) == self.lower.shape[0]
<<<<<<< HEAD
        assert res["x_opt"].shape[0] == self.lower.shape[0]
=======
>>>>>>> 7b34a660
        assert np.all(res["x_opt"] >= self.lower)
        assert np.all(res["x_opt"] <= self.upper)

if __name__ == "__main__":
    unittest.main()<|MERGE_RESOLUTION|>--- conflicted
+++ resolved
@@ -28,10 +28,6 @@
                    num_iterations=3)
 
         assert len(res["x_opt"]) == self.lower.shape[0]
-<<<<<<< HEAD
-        assert res["x_opt"].shape[0] == self.lower.shape[0]
-=======
->>>>>>> 7b34a660
         assert np.all(res["x_opt"] >= self.lower)
         assert np.all(res["x_opt"] <= self.upper)
 


import time
import logging
import numpy as np

from robo.models.gpy_model import GPyModel
from robo.recommendation.optimize_posterior import optimize_posterior_mean_and_std
from robo.solver.base_solver import BaseSolver

logger = logging.getLogger(__name__)


class BayesianOptimization(BaseSolver):
    """
    Class implementing general Bayesian optimization.
    """
    def __init__(self, acquisition_func, model,
                 maximize_func, task, save_dir=None,
                 initialization=None, recommendation_strategy=None, num_save=1, train_intervall=1, n_restarts=1):
        """
        Initializes the Bayesian optimization.
        Either acquisition function, model, maximization function, bounds, dimensions and objective function are
        specified or an existing run can be continued by specifying only save_dir.

        :param acquisition_funct: Any acquisition function
        :param model: A model
        :param maximize_func: The function for maximizing the acquisition function
        :param initialization: The initialization strategy that to find some starting points in order to train the model
        :param task: The task (derived from BaseTask) that should be optimized
        :param recommendation_strategy: A function that recommends which configuration should be return at the end
        :param save_dir: The directory to save the iterations to (or to load an existing run from)
        :param num_save: A number specifying the n-th iteration to be saved
        """

        logging.basicConfig(level=logging.INFO)

        super(BayesianOptimization, self).__init__(acquisition_func, model, maximize_func, task, save_dir)

        self.initialization = initialization

        self.X = None
        self.Y = None
        self.time_func_eval = None
        self.time_optimization_overhead = None
        self.train_intervall = train_intervall

        self.num_save = num_save

        self.model_untrained = True
        self.recommendation_strategy = recommendation_strategy
        self.incumbent = None
        self.n_restarts = n_restarts

    def initialize(self, n_init_points=3):
        """
        Draws random points to initialize the model
        """
        self.time_func_eval = np.zeros([n_init_points])
        self.time_optimization_overhead = np.zeros([n_init_points])
        self.X = np.zeros([1, self.task.n_dims])
        self.Y = np.zeros([1, 1])

        for i in range(n_init_points):

            start_time = time.time()
            x = np.array([np.random.uniform(self.task.X_lower, self.task.X_upper, self.task.n_dims)])
            self.time_optimization_overhead[i] = time.time() - start_time

            logging.info("Evaluate randomly chosen candidate %s" % (str(x)))

            start_time = time.time()
            y = self.task.evaluate(x)
            self.time_func_eval[i] = time.time() - start_time

            if i == 0:
                self.X[i] = x[0, :]
                self.Y[i] = y[0, :]
            else:
                self.X = np.append(self.X, x, axis=0)
                self.Y = np.append(self.Y, y, axis=0)

            logger.info("Configuration achieved a performance of %f " % (self.Y[i]))
            logger.info("Evaluation of this configuration took %f seconds" % (self.time_func_eval[i]))

            # Use best point seen so far as incumbent
            best_idx = np.argmin(self.Y)
            self.incumbent = self.X[best_idx]
            self.incumbent_value = self.Y[best_idx]

            if self.save_dir is not None and (0) % self.num_save == 0:
                self.save_iteration(i, hyperparameters=None, acquisition_value=0)

    def run(self, num_iterations=10, X=None, Y=None):
        """
        The main Bayesian optimization loop

        :param num_iterations: number of iterations to perform
        :param X: (optional) Initial observations. If a run continues these observations will be overwritten by the load
        :param Y: (optional) Initial observations. If a run continues these observations will be overwritten by the load
        :param overwrite: data present in save_dir will be deleted and overwritten, otherwise the run will be continued.
        :return: the incumbent
        """
        # Save the time where we start the Bayesian optimization procedure
        self.time_start = time.time()

        if X is None and Y is None:
            self.initialize()
        else:
            self.X = X
            self.Y = Y
            self.time_func_eval = np.zeros([self.X.shape[0]])
            self.time_optimization_overhead = np.zeros([self.X.shape[0]])

        n_init_points = 3
        for it in range(n_init_points, num_iterations):
            logger.info("Start iteration %d ... ", it)

            start_time = time.time()
            # Choose next point to evaluate
            if it % self.train_intervall == 0:
                do_optimize = True
            else:
                do_optimize = False
            new_x = self.choose_next(self.X, self.Y, do_optimize)

            start_time_inc = time.time()
            if self.recommendation_strategy is None:
                logger.info("Use best point seen so far as incumbent.")
                best_idx = np.argmin(self.Y)
                self.incumbent = self.X[best_idx]
                self.incumbent_value = self.Y[best_idx]
            
            elif self.recommendation_strategy is optimize_posterior_mean_and_std:
                logger.info("Optimize the posterior mean and std to find a new incumbent")
                # Start one local search from the best observed point and N - 1 from random points
                startpoints = [np.random.uniform(self.task.X_lower, self.task.X_upper, self.task.n_dims) for i in range(self.n_restarts)]
                best_idx = np.argmin(self.Y)
                startpoints.append(self.X[best_idx])

                self.incumbent, self.incumbent_value = self.recommendation_strategy(self.model, self.task.X_lower, self.task.X_upper, startpoint=startpoints, with_gradients=True)
            else:
<<<<<<< HEAD
                startpoints = [np.random.uniform(self.task.X_lower, self.task.X_upper, self.task.n_dims) for i in range(self.n_restarts)]
                x_opt = np.zeros([len(startpoints), self.task.n_dims])
                fval = np.zeros([len(startpoints)])
                for i, startpoint in enumerate(startpoints):
                    x_opt[i], fval[i] = self.recommendation_strategy(self.model, self.task.X_lower, self.task.X_upper, startpoint=startpoint)
                 
                best = np.argmin(fval)
                self.incumbent = x_opt[best]
                self.incumbent_value = fval[best]
            logging.info("New incumbent %s found in %f seconds with estimated performance %f", str(self.incumbent), time.time() - start_time_inc, self.incumbent_value)
=======
                best_idx = np.argmin(self.Y)
                startpoint = self.X[best_idx]
                self.incumbent, self.incumbent_value = self.recommendation_strategy(self.model, self.task.X_lower, self.task.X_upper, startpoints=startpoint)
            logger.info("New incumbent %s found in %f seconds", str(self.incumbent), time.time() - start_time_inc)
>>>>>>> d070f52c

            time_optimization_overhead = time.time() - start_time
            self.time_optimization_overhead = np.append(self.time_optimization_overhead, np.array([time_optimization_overhead]))

            logger.info("Optimization overhead was %f seconds" % (self.time_optimization_overhead[-1]))

            logger.info("Evaluate candidate %s" % (str(new_x)))
            start_time = time.time()
            new_y = self.task.evaluate(new_x)
            time_func_eval = time.time() - start_time
            self.time_func_eval = np.append(self.time_func_eval, np.array([time_func_eval]))

            logger.info("Configuration achieved a performance of %f " % (new_y[0, 0]))

            logger.info("Evaluation of this configuration took %f seconds" % (self.time_func_eval[-1]))

            # Update the data
            self.X = np.append(self.X, new_x, axis=0)
            self.Y = np.append(self.Y, new_y, axis=0)

            if self.save_dir is not None and (it) % self.num_save == 0:
                hypers = self.model.hypers
                self.save_iteration(it, hyperparameters=hypers, acquisition_value=self.acquisition_func(new_x))

<<<<<<< HEAD
=======
#         # Recompute the incumbent before we return it
#         if self.recommendation_strategy is None:
#             best_idx = np.argmin(self.Y)
#             self.incumbent = self.X[best_idx]
#             self.incumbent_value = self.Y[best_idx]
#         else:
#             # TODO: Use GradientAscent here
#             startpoints = [np.random.uniform(self.task.X_lower, self.task.X_upper, self.task.n_dims) for i in range(self.n_restarts)]
#             best_idx = np.argmin(self.Y)
#             startpoints.append(self.X[best_idx])
#             self.incumbent, self.incumbent_value = self.recommendation_strategy(self.model, self.task.X_lower, self.task.X_upper, startpoints=startpoints)
#
>>>>>>> d070f52c
        logger.info("Return %s as incumbent with predicted performance %f" % (str(self.incumbent), self.incumbent_value))

        return self.incumbent, self.incumbent_value

    def choose_next(self, X=None, Y=None, do_optimize=True):
        """
        Chooses the next configuration by optimizing the acquisition function.

        :param X: The point that have been where the objective function has been evaluated
        :param Y: The function values of the evaluated points
        :return: The next promising configuration
        """
        if X is not None and Y is not None:
            try:
                logger.info("Train model...")
                t = time.time()
                self.model.train(X, Y, do_optimize)
                logger.info("Time to train the model: %f", (time.time() - t))
            except Exception, e:
                logger.info("Model could not be trained", X, Y)
                raise
            self.model_untrained = False
            self.acquisition_func.update(self.model)

            logger.info("Maximize acquisition function...")
            t = time.time()
            x = self.maximize_func.maximize()
            logger.info("Time to maximize the acquisition function: %f", (time.time() - t))
        else:
            self.initialize()
            x = self.X
        return x<|MERGE_RESOLUTION|>--- conflicted
+++ resolved
@@ -61,12 +61,9 @@
         self.Y = np.zeros([1, 1])
 
         for i in range(n_init_points):
-
             start_time = time.time()
             x = np.array([np.random.uniform(self.task.X_lower, self.task.X_upper, self.task.n_dims)])
             self.time_optimization_overhead[i] = time.time() - start_time
-
-            logging.info("Evaluate randomly chosen candidate %s" % (str(x)))
 
             start_time = time.time()
             y = self.task.evaluate(x)
@@ -139,7 +136,6 @@
 
                 self.incumbent, self.incumbent_value = self.recommendation_strategy(self.model, self.task.X_lower, self.task.X_upper, startpoint=startpoints, with_gradients=True)
             else:
-<<<<<<< HEAD
                 startpoints = [np.random.uniform(self.task.X_lower, self.task.X_upper, self.task.n_dims) for i in range(self.n_restarts)]
                 x_opt = np.zeros([len(startpoints), self.task.n_dims])
                 fval = np.zeros([len(startpoints)])
@@ -150,12 +146,6 @@
                 self.incumbent = x_opt[best]
                 self.incumbent_value = fval[best]
             logging.info("New incumbent %s found in %f seconds with estimated performance %f", str(self.incumbent), time.time() - start_time_inc, self.incumbent_value)
-=======
-                best_idx = np.argmin(self.Y)
-                startpoint = self.X[best_idx]
-                self.incumbent, self.incumbent_value = self.recommendation_strategy(self.model, self.task.X_lower, self.task.X_upper, startpoints=startpoint)
-            logger.info("New incumbent %s found in %f seconds", str(self.incumbent), time.time() - start_time_inc)
->>>>>>> d070f52c
 
             time_optimization_overhead = time.time() - start_time
             self.time_optimization_overhead = np.append(self.time_optimization_overhead, np.array([time_optimization_overhead]))
@@ -180,21 +170,6 @@
                 hypers = self.model.hypers
                 self.save_iteration(it, hyperparameters=hypers, acquisition_value=self.acquisition_func(new_x))
 
-<<<<<<< HEAD
-=======
-#         # Recompute the incumbent before we return it
-#         if self.recommendation_strategy is None:
-#             best_idx = np.argmin(self.Y)
-#             self.incumbent = self.X[best_idx]
-#             self.incumbent_value = self.Y[best_idx]
-#         else:
-#             # TODO: Use GradientAscent here
-#             startpoints = [np.random.uniform(self.task.X_lower, self.task.X_upper, self.task.n_dims) for i in range(self.n_restarts)]
-#             best_idx = np.argmin(self.Y)
-#             startpoints.append(self.X[best_idx])
-#             self.incumbent, self.incumbent_value = self.recommendation_strategy(self.model, self.task.X_lower, self.task.X_upper, startpoints=startpoints)
-#
->>>>>>> d070f52c
         logger.info("Return %s as incumbent with predicted performance %f" % (str(self.incumbent), self.incumbent_value))
 
         return self.incumbent, self.incumbent_value

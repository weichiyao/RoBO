--- conflicted
+++ resolved
@@ -65,7 +65,6 @@
     assert upper.shape[0] == lower.shape[0]
     assert n_init <= num_iterations, "Number of initial design point has to be <= than the number of iterations"
 
-<<<<<<< HEAD
     def get_seed(random_state):
         if random_state is None:
             return None
@@ -93,51 +92,6 @@
             seed=get_seed(rng)
         )
 
-        if acquisition_func == "ei":
-            a = EI(model)
-        elif acquisition_func == "log_ei":
-            a = LogEI(model)
-        elif acquisition_func == "pi":
-            a = PI(model)
-        elif acquisition_func == "lcb":
-            a = LCB(model)
-
-        else:
-            print("ERROR: %s is not a valid acquisition function!" % acquisition_func)
-            return
-
-        max_func = Direct(a, lower, upper)
-
-        bo = BayesianOptimization(objective_function, lower, upper, a, model, max_func,
-                                  initial_points=n_init, output_path=output_path, rng=rng)
-
-        x_best, f_min = bo.run(num_iterations)
-=======
-    if rng is None:
-        rng = np.random.RandomState(np.random.randint(0, 10000))
-
-    model = BayesianNeuralNetwork(sampling_method="sghmc",
-                                  l_rate=np.sqrt(1e-4),
-                                  mdecay=0.05,
-                                  burn_in=3000,
-                                  n_iters=50000,
-                                  precondition=True,
-                                  normalize_input=True,
-                                  normalize_output=True)
-
-    if acquisition_func == "ei":
-        a = EI(model)
-    elif acquisition_func == "log_ei":
-        a = LogEI(model)
-    elif acquisition_func == "pi":
-        a = PI(model)
-    elif acquisition_func == "lcb":
-        a = LCB(model)
-
-    else:
-        print("ERROR: %s is not a valid acquisition function!" % acquisition_func)
-        return
-
     if maximizer == "cmaes":
         max_func = CMAES(a, lower, upper, verbose=True, rng=rng)
     elif maximizer == "direct":
@@ -151,7 +105,6 @@
                               initial_points=n_init, output_path=output_path, rng=rng)
 
     x_best, f_min = bo.run(num_iterations)
->>>>>>> 454ea02a
 
     results = dict()
     results["x_opt"] = x_best
